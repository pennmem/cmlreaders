from abc import abstractmethod, ABC
import os
from pathlib import Path
from typing import List, Tuple, Type, Union
import warnings

with warnings.catch_warnings():  # noqa
    # Some versions of h5py produce a FutureWarning from a numpy import; we can
    # safely ignore it.
    warnings.filterwarnings("ignore", category=FutureWarning)
    import h5py

import numpy as np
import pandas as pd

from cmlreaders import constants, convert, exc
from cmlreaders.base_reader import BaseCMLReader
from cmlreaders.eeg_container import EEGContainer
from cmlreaders.path_finder import PathFinder
from cmlreaders.readers.readers import EventReader
from cmlreaders.util import get_protocol, get_root_dir
from cmlreaders.warnings import MissingChannelsWarning
from itertools import compress


class EEGMetaReader(BaseCMLReader):
    """Reads the ``sources.json`` or ``params.txt`` files which describes
    metainfo about EEG data.

    EEGMetaReader uses the following logic to combine entries in
    ``sources.json``:

    - If all recordings in ``sources.json`` have the same value for a field,
      then the dictionary returned by EEGMetaReader has that value for the
      field
    - Otherwise, that field should be populated by a list of the values
      present in ``sources.json``

    """

    data_types = ["sources"]
    default_representation = "dict"

    def _read_sources_json(self) -> dict:
        """Read from a sources.json file."""
        df = pd.read_json(self.file_path, orient="index")
        sources_info = {}
        for k in df:
            if any(df[k].apply(lambda x: isinstance(x, dict))):
                continue
            v = df[k].unique()
            sources_info[k] = v[0] if len(v) == 1 else v
        sources_info["path"] = self.file_path
        return sources_info

    def _read_params_txt(self) -> dict:
        """Read from a params.txt file and coerces to a similar format as
        sources.json.

        """
        df = pd.read_csv(self.file_path, sep=" ", header=None, index_col=0).T

        sources_info = {
            "sample_rate": float(df["samplerate"].iloc[0]),
            "data_format": df["dataformat"].str.replace("'", "").iloc[0],
            "n_samples": None,
            "path": self.file_path,
        }

        return sources_info

    def as_dict(self) -> dict:
        if self.protocol in ["r1", "ltp"]:
            return self._read_sources_json()
        else:
            return self._read_params_txt()


class BaseEEGReader(ABC):
    """Base class for actually reading EEG data. Subclasses will be used by
    :class:`EEGReader` to actually read the format-specific EEG data.

    Parameters
    ----------
    filename
        Base name for EEG file(s) including absolute path
    dtype
        numpy dtype to use for reading data
    epochs
        Epochs to include. Epochs are defined with start and stop sample
        counts.
    scheme
        Scheme data to use for rereferencing/channel filtering. This should be
        loaded/manipulated from ``pairs.json`` data. (Currently available for
        iEEG only.)
    clean
        If True, load re-referenced, filtered, and ICA/LCF-cleaned version of
        data (currently available for scalp EEG only). If false, load raw data.

    Notes
    -----
    The :meth:`read` method must be implemented by subclasses to return a tuple
    containing a 3-D array with dimensions (epochs x channels x time) and a
    list of contact numbers.

    """

    def __init__(
        self,
        filename: str,
        dtype: Type[np.dtype],
        epochs: List[Tuple[int, Union[int, None]]],
        scheme: Union[pd.DataFrame, None],
        clean: Union[bool, None],
    ):
        self.filename = filename
        self.dtype = dtype
        self.epochs = epochs
        self.scheme = scheme
        self.clean = False if clean is None else clean

        try:
            if self.scheme_type == "contacts":
                self._unique_contacts = self.scheme.contact.unique()
            elif self.scheme_type == "pairs":
                self._unique_contacts = np.union1d(
                    self.scheme["contact_1"], self.scheme["contact_2"]
                )
            else:
                self._unique_contacts = None
        except KeyError:
            self._unique_contacts = None

        # in cases where we can't rereference, this will get changed to False
        self.rereferencing_possible = True

    @property
    def scheme_type(self) -> Union[str, None]:
        """Returns "contacts" when the input scheme is in the form of monopolar
        contacts and "pairs" when bipolar.

        Returns
        -------
        The scheme type or ``None`` is no scheme was specified.

        Raises
        ------
        KeyError
            When the passed scheme doesn't include any of the following keys:
            ``contact_1``, ``contact_2``, ``contact``

        """
        if self.scheme is None:
            return None

        if "contact_1" in self.scheme and "contact_2" in self.scheme:
            return "pairs"
        elif "contact" in self.scheme:
            return "contacts"
        else:
            raise KeyError(
                "The passed scheme appears to be neither contacts " "nor pairs"
            )

    def include_contact(self, contact_num: int):
        """Filter to determine if we need to include a contact number when
        reading data.

        """
        if self._unique_contacts is not None:
            return contact_num in self._unique_contacts
        else:
            return True

    @abstractmethod
    def read(self) -> Tuple[np.ndarray, List[int]]:
        """Read the data."""

    def rereference(
        self, data: np.ndarray, contacts: List[int]
    ) -> Tuple[np.ndarray, List[str]]:
        """Rereference and/or select a subset of raw channels.

        Parameters
        ----------
        data
            Input timeseries data shaped as (epochs, channels, time).
        contacts
            List of contact numbers (1-based) that index the data.

        Returns
        -------
        reref
            Rereferenced timeseries.
        labels
            List of channel labels used (included in case some don't get used).

        Notes
        -----
        This method is meant to be used when loading data and so returns a raw
        Numpy array. If used externally, a :class:`EEGContainer` will need to
        be constructed manually.

        """
        contact_to_index = {c: i for i, c in enumerate(contacts)}

        if self.scheme_type == "pairs":
            c1 = [
                contact_to_index[c]
                for c in self.scheme["contact_1"]
                if c in contact_to_index
            ]
            c2 = [
                contact_to_index[c]
                for c in self.scheme["contact_2"]
                if c in contact_to_index
            ]

            reref = np.array(
                [data[i, c1, :] - data[i, c2, :] for i in range(data.shape[0])]
            )
            return reref, self.scheme["label"].tolist()
        else:
            channels = [contact_to_index[c] for c in self.scheme["contact"]]
            subset = np.array([data[i, channels, :] for i in range(data.shape[0])])
            return subset, self.scheme["label"].tolist()


class NumpyEEGReader(BaseEEGReader):
    """Read EEG data stored in Numpy's .npy format.

    Notes
    -----
    This reader is currently only used to do some testing so lacks some
    features such as being able to determine what contact numbers it's actually
    using. Instead, it will just give contacts as a sequential list of ints.

    """

    def read(self) -> Tuple[np.ndarray, List[int]]:
        raw = np.load(self.filename)
        data = np.array(
            [raw[:, e[0] : (e[1] if e[1] > 0 else None)] for e in self.epochs]
        )
        contacts = [i + 1 for i in range(data.shape[1])]
        return data, contacts


class SplitEEGReader(BaseEEGReader):
    """Read so-called split EEG data (that is, raw binary data stored as one
    channel per file).

    """

    def _get_files(self, glob_pattern: str) -> List[Path]:
        files = sorted(Path(self.filename).parent.glob(glob_pattern + ".*"))
        return files

    def read(self) -> Tuple[np.ndarray, List[int]]:
        pattern = Path(self.filename).name
        files = self._get_files(pattern)

        # Some experiments have errors in the EEG splitting which results in
        # mismatches between the names of the actual EEG files and what the
        # events say they should be.
        if len(files) == 0:
            names = Path(self.filename).name.split("_")
            pattern = "*".join(names)
            files = self._get_files(pattern)

            if len(files) == 0:
                raise ValueError(
                    "split EEG filenames don't seem to match what" " are in the events"
                )

        contacts = []
        memmaps = []

        for f in files:
            contact_num = int(f.name.split(".")[-1])
            if not self.include_contact(contact_num):
                continue
            contacts.append(contact_num)
            memmaps.append(np.memmap(f, dtype=self.dtype, mode="r"))
        # check epochs exist in eeg
        # for i, epoch in enumerate(self.epochs):
        #    for mmap in memmaps:
        #        assert epoch[1] < len(mmap), f"Must have epoch end
        #       {epoch[1]} < length {len(mmap)}"
        #        assert len(mmap[epoch[0]:epoch[1]]) == epoch[1] - epoch[0],
        #           f"epoch difference not equal to length of mmap {len(mmap)}"

        data = np.array(
            [[mmap[epoch[0] : epoch[1]] for mmap in memmaps] for epoch in self.epochs]
        )

        return data, contacts


class EDFReader(BaseEEGReader):
    def read(self) -> Tuple[np.ndarray, List[int]]:
        raise NotImplementedError


class RamulatorHDF5Reader(BaseEEGReader):
    """Reads Ramulator HDF5 EEG files."""

    def read(self) -> Tuple[np.ndarray, List[int]]:
        with h5py.File(self.filename, "r") as hfile:
            try:
                self.rereferencing_possible = bool(hfile["monopolar_possible"][0])
            except KeyError:
                # Older versions of Ramulator recorded monopolar channels only
                # and did not include a flag indicating this.
                pass

            ts = hfile["/timeseries"]

            # Check for duplicated channels
            if "bipolar_info" in hfile:
                bpinfo = hfile["bipolar_info"]
                all_nums = [
                    (int(a), int(b))
                    for (a, b) in list(
                        zip(bpinfo["ch0_label"][:], bpinfo["ch1_label"][:])
                    )
                ]
                idxs = np.empty(len(all_nums), dtype=bool)
                idxs.fill(True)
                for i, pair in enumerate(all_nums):
                    if pair in all_nums[:i] or pair[::-1] in all_nums[:i]:
                        idxs[i] = False
            else:
                idxs = np.array([True for _ in hfile["ports"]])
            idxs = idxs.nonzero()[0]

            # Only select channels we care about
            if "orient" in ts.attrs.keys() and ts.attrs["orient"] == b"row":
                data = np.array(
                    [ts[epoch[0] : epoch[1], idxs].T for epoch in self.epochs]
                )
            else:
                data = np.array(
                    [ts[idxs, epoch[0] : epoch[1]] for epoch in self.epochs]
                )

            contacts = hfile["ports"][idxs]

            return data, contacts

    def rereference(
        self, data: np.ndarray, contacts: List[int]
    ) -> Tuple[np.ndarray, List[str]]:
        """Overrides the default rereferencing to first check validity of the
        passed scheme or if rereferencing is even possible in the first place.

        """
        if self.rereferencing_possible or self.scheme_type == "contacts":
            return BaseEEGReader.rereference(self, data, contacts)

        with h5py.File(self.filename, "r") as hfile:
            bpinfo = hfile["bipolar_info"]
            all_nums = [
                (int(a), int(b))
                for (a, b) in zip(bpinfo["ch0_label"][:], bpinfo["ch1_label"][:])
            ]
            # added this to filter the montage, removing dupes
            # in the same way as above in the read() function
            idxs = np.empty(len(all_nums), dtype=bool)
            idxs.fill(True)
            for i, pair in enumerate(all_nums):
                if pair in all_nums[:i] or pair[::-1] in all_nums[:i]:
                    idxs[i] = False
            all_nums = list(compress(all_nums, idxs))

        # Create a mask of channels that appear in both the passed scheme and
        # the recorded data.
        all_nums_array = np.asarray(all_nums)
        valid_mask = (self.scheme["contact_1"].isin(all_nums_array[:, 0])) & (
            self.scheme["contact_2"].isin(all_nums_array[:, 1])
        )

        if not len(self.scheme[valid_mask]):
            raise exc.RereferencingNotPossibleError(
                "No channels specified in scheme are present in EEG recording"
            )

        if len(self.scheme[valid_mask]) < len(self.scheme):
            # Some channels included in the scheme are not present in the
            # actual recording
            msg = "The following channels are missing: {:s}".format(
                ", ".join(self.scheme[~valid_mask]["label"])
            )
            warnings.warn(msg, MissingChannelsWarning)

        # Handle missing channels
        scheme_nums = list(
            zip(
                self.scheme[valid_mask]["contact_1"],
                self.scheme[valid_mask]["contact_2"],
            )
        )
        labels = self.scheme[valid_mask]["label"].tolist()

        # allow a subset of channels
        channel_inds = [
            chan in scheme_nums or (chan[1], chan[0]) in scheme_nums
            for chan in list(all_nums)
        ]
        return data[:, channel_inds, :], labels


class ScalpEEGReader(BaseEEGReader):
    def read(self):
        import mne

        # To read cleaned/preprocessed data (.fif)
        if self.clean:
            clean_eegfile = os.path.splitext(self.filename)[0] + "_clean_raw.fif"
            eeg = mne.io.read_raw_fif(clean_eegfile, preload=True)
        # To read BioSemi data (.bdf)
        elif self.dtype == ".bdf":
            eeg = mne.io.read_raw_bdf(
                self.filename,
                eog=["EXG1", "EXG2", "EXG3", "EXG4"],
                misc=["EXG5", "EXG6", "EXG7", "EXG8"],
                stim_channel="Status",
                preload=True,
            )
        # To read EGI data (.raw/.mff)
        else:
            eeg = mne.io.read_raw_egi(self.filename, preload=True)
            eeg.rename_channels({"E129": "Cz"})
            eeg.set_montage(mne.channels.make_standard_montage("GSN-HydroCel-129"))
            eeg.set_channel_types(
                {"E8": "eog", "E25": "eog", "E126": "eog", "E127": "eog", "Cz": "misc"}
            )

        # If no event information is provided, return continuous data as a
        # single epoch
        if self.epochs is None:
            data = np.expand_dims(eeg._data, axis=0)
        # If event information is provided, return epoched data
        else:
            # Remove any events that run beyond the beginning or end of the EEG
            # recording
            truncated_events_pre = 0
            truncated_events_post = 0
            while (
                self.epochs["epochs"][0, 0] + eeg.info["sfreq"] * self.epochs["tmin"]
                < 0
            ):
                self.epochs["epochs"] = self.epochs["epochs"][1:]
                truncated_events_pre += 1
            while (
                self.epochs["epochs"][-1, 0] + eeg.info["sfreq"] * self.epochs["tmax"]
                >= eeg.n_times
            ):
                self.epochs["epochs"] = self.epochs["epochs"][:-1]
                truncated_events_post += 1
            # Cut continuous data into epochs
            eeg = mne.Epochs(
                eeg,
                self.epochs["epochs"],
                tmin=self.epochs["tmin"],
                tmax=self.epochs["tmax"],
                baseline=None,
                preload=True,
            )
            data = eeg._data
            # Add information about how many events needed to be truncated
            eeg.info["temp"] = {
                "truncated_events_pre": truncated_events_pre,
                "truncated_events_post": truncated_events_post,
            }

        return data, eeg.info


class EEGReader(BaseCMLReader):
    """Reads EEG data.

    Returns a :class:`EEGContainer`.

    Examples
    --------
    All examples start by defining a reader::

        >>> from cmlreaders import CMLReader
        >>> reader = CMLReader("R1111M", experiment="FR1", session=0)

    Loading a subset of EEG based on brain region (this automatically
    re-references)::

        >>> pairs = reader.load("pairs")
        >>> filtered = pairs[pairs["avg.region"] == "middletemporal"]
        >>> eeg = reader.load_eeg(scheme=pairs)

    Loading EEG from -100 ms to +100 ms relative to a set of events::

        >>> events = reader.load("events")
        >>> eeg = reader.load_eeg(events, rel_start=-100, rel_stop=100)

    Loading an entire session::

        >>> eeg = reader.load_eeg()

    Loading multiple sessions from the same subject::

        >>> events = CMLReader.load_events(["R1111M"], ["FR1"])
        >>> words = events[events["type"] == "WORD"]
        >>> reader = CMLReader("R1111M")
        >>> eeg = reader.load_eeg(events=words, rel_start=-100, rel_stop=100)

    """

    data_types = ["eeg"]
    default_representation = "timeseries"

    # referencing scheme
    clean = None  # type: bool
    scheme = None  # type: pd.DataFrame

    def _eegfile_absolute(self, events: pd.DataFrame) -> pd.DataFrame:
        """Convert possibly relative paths to EEG files in events to absolute
        paths.

        """

        # Only reformat if we have relative path names. Data stored in
        # /protocols usually uses relative paths, whereas the older, Matlab-
        # based event processing uses absolute paths.
        def to_absolute(row):
            if row["eegfile"].startswith("/"):
                return row["eegfile"]

            subject = self.subject if self.subject is not None else row["subject"]
            experiment = (
                self.experiment if self.experiment is not None else row["experiment"]
            )
            session = self.session if self.session is not None else row["session"]

            return "/" + constants.rhino_paths["processed_eeg"][0].format(
                protocol=get_protocol(subject),
                subject=subject,
                experiment=experiment,
                session=session,
                basename=row["eegfile"],
            )

        events.loc[:, "eegfile"] = events.apply(to_absolute, axis=1)
        return events

    def load(self, **kwargs):
        """Overrides the generic load method so as to accept keyword arguments
        to pass along to :meth:`as_timeseries`.

        """
        if "events" in kwargs:
            events = kwargs["events"]  # type: pd.DataFrame
<<<<<<< HEAD
            assert ~np.any(
                events["eegoffset"] < 0
            ), "Some events outside bounds of EEG (eegoffset < 0)"
=======

>>>>>>> 34a03872
            # drop any invalid eegoffset events
            if len(events[events["eegoffset"] < 0]) > 0:
                warnings.warn("Some events have eegoffset < 0 and will be dropped.") 
            events = events[events["eegoffset"] >= 0]
        else:
            if self.session is None:
                raise ValueError(
                    "A session must be specified to load an entire session of "
                    "EEG data!"
                )

            # Because of reasons, PS4 experiments may or may not end with a 5.
            if self.experiment.startswith("PS4") and self.experiment.endswith("5"):
                experiment = self.experiment[:-1]
            else:
                experiment = self.experiment

            finder = PathFinder(
                subject=self.subject,
                experiment=experiment,
                session=self.session,
                rootdir=self.rootdir,
            )

            events_file = finder.find("task_events")
            all_events = EventReader.fromfile(
                events_file, self.subject, self.experiment, self.session
            )

            # Select only a single event with a valid eegfile just to get the
            # filename
            valid = all_events[
                (all_events["eegfile"].notnull())
                & (all_events["eegfile"].str.len() > 0)
            ]
            events = pd.DataFrame(valid.iloc[0]).T.reset_index(drop=True)

            # Set relative start and stop times if necessary. If they were
            # already specified, these will allow us to subset the session.
            if "rel_start" not in kwargs:
                kwargs["rel_start"] = 0
            if "rel_stop" not in kwargs:
                kwargs["rel_stop"] = -1

        if not len(events):
            raise ValueError(
                "No events found! Hint: did filtering events " "result in at least one?"
            )
        elif len(events["subject"].unique()) > 1:
            raise ValueError(
                "Loading multiple sessions of EEG data requires "
                "using events from only a single subject."
            )

        if "rel_start" not in kwargs or "rel_stop" not in kwargs:
            raise exc.IncompatibleParametersError(
                "rel_start and rel_stop must be given with events"
            )

        # info = EEGMetaReader.fromfile(path, subject=self.subject)
        # sample_rate = info["sample_rate"]
        # dtype = info["data_format"]

        self.clean = kwargs.get("clean", None)
        self.scheme = kwargs.get("scheme", None)

        events = self._eegfile_absolute(events.copy())
        return self.as_timeseries(events, kwargs["rel_start"], kwargs["rel_stop"])

    def as_dataframe(self):
        raise exc.UnsupportedOutputFormat

    def as_recarray(self):
        raise exc.UnsupportedOutputFormat

    def as_dict(self):
        raise exc.UnsupportedOutputFormat

    @staticmethod
    def _get_reader_class(basename: str) -> Type[BaseEEGReader]:
        """Return the class to use for loading EEG data."""
        if basename.endswith(".h5"):
            return RamulatorHDF5Reader
        elif basename.endswith((".bdf", ".mff", ".raw")):
            return ScalpEEGReader
        elif basename.endswith(".npy"):
            return NumpyEEGReader
        else:
            return SplitEEGReader

    def as_timeseries(
        self,
        events: pd.DataFrame,
        rel_start: Union[float, int],
        rel_stop: Union[float, int],
    ) -> EEGContainer:
        """Read the timeseries.

        Parameters
        ----------
        events
            Events to read EEG data from
        rel_start
            Relative start times in ms
        rel_stop
            Relative stop times in ms

        Returns
        -------
        A time series with shape (channels, epochs, time). By default, this
        returns data as it was physically recorded (e.g., if recorded with a
        common reference, each channel will be a contact's reading referenced
        to the common reference, a.k.a. "monopolar channels").

        Raises
        ------
        RereferencingNotPossibleError
            When rereferencing is not possible.

        """
        eegs = []

        # sanity check on the offsets

        if rel_start != 0 and rel_stop != -1 and rel_start > rel_stop:
            raise ValueError("rel_start must precede rel_stop")

        for filename in events["eegfile"].unique():
            # select subset of events for this basename
            ev = events[events["eegfile"] == filename]

            # determine experiment, session, dtype, and sample rate
            experiment = ev["experiment"].unique()[0]
            session = ev["session"].unique()[0]
            basename = os.path.basename(filename)
            finder = PathFinder(
                subject=self.subject,
                experiment=experiment,
                session=session,
                eeg_basename=basename,
                rootdir=self.rootdir,
            )
            sources = EEGMetaReader.fromfile(
                finder.find("sources"), subject=self.subject
            )
            sample_rate = sources["sample_rate"]
            dtype = sources["data_format"]
            is_scalp = dtype in (".bdf", ".raw", ".mff")

            # Convert events to epochs (onset & offset times)
            if rel_start == 0 and rel_stop == -1 and len(events) == 1:
                epochs = [(0, None)]
            else:
                epochs = convert.events_to_epochs(ev, rel_start, rel_stop, sample_rate)

            # Scalp EEG reader requires onsets, rel_start (in sec), and rel_
            # stop (in sec) to cut data into epochs
            if is_scalp:
                on_off_epochs = epochs  # The onset & offset times will still
                # be passed to the EEGContainer later
                if rel_start == 0 and rel_stop == -1 and len(events) == 1:
                    epochs = None
                else:
                    epochs = np.zeros((len(ev), 3), dtype=int)
                    epochs[:, 0] = ev["eegoffset"]
                    epochs = dict(
                        epochs=epochs, tmin=rel_start / 1000.0, tmax=rel_stop / 1000.0
                    )

            root = get_root_dir(self.rootdir)
            eeg_filename = os.path.join(root, filename.lstrip("/"))
            reader_class = self._get_reader_class(filename)
            reader = reader_class(
                filename=eeg_filename,
                dtype=dtype,
                epochs=epochs,
                scheme=self.scheme,
                clean=self.clean,
            )
            # if scalp EEG, info is an MNE Info object; if iEEG, info is a list
            # of contacts
            data, info = reader.read()

            attrs = {}
            if is_scalp:
                # Pass MNE info and events as extra attributes, to be able to
                # fully reconstruct MNE Raw/Epochs objects
                attrs["mne_info"] = info
                channels = info["ch_names"]
                if epochs is not None:
                    #                     Crop out any events/epoch times that ran beyond the
                    #                     bounds of the EEG recording
                    te_pre = (
                        info["temp"]["truncated_events_pre"]
                        if info["temp"]["truncated_events_pre"] > 0
                        else None
                    )
                    te_post = (
                        -info["temp"]["truncated_events_post"]
                        if info["temp"]["truncated_events_post"] > 0
                        else None
                    )
                    on_off_epochs = on_off_epochs[te_pre:te_post]
                    ev = ev[te_pre:te_post]
                # Pass the onset & offset time epoch list to EEGContainer, NOT
                # the MNE-formatted epoch list
                epochs = on_off_epochs
            elif self.scheme is not None:
                data, channels = reader.rereference(data, info)
            else:
                channels = ["CH{}".format(n + 1) for n in range(data.shape[1])]

            eegs.append(
                EEGContainer(
                    data,
                    sample_rate,
                    epochs=epochs,
                    events=ev,
                    channels=channels,
                    tstart=rel_start,
                    attrs=attrs,
                )
            )

        eegs = EEGContainer.concatenate(eegs)
        eegs.attrs["rereferencing_possible"] = reader.rereferencing_possible
        return eegs<|MERGE_RESOLUTION|>--- conflicted
+++ resolved
@@ -558,13 +558,6 @@
         """
         if "events" in kwargs:
             events = kwargs["events"]  # type: pd.DataFrame
-<<<<<<< HEAD
-            assert ~np.any(
-                events["eegoffset"] < 0
-            ), "Some events outside bounds of EEG (eegoffset < 0)"
-=======
-
->>>>>>> 34a03872
             # drop any invalid eegoffset events
             if len(events[events["eegoffset"] < 0]) > 0:
                 warnings.warn("Some events have eegoffset < 0 and will be dropped.") 

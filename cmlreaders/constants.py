--- conflicted
+++ resolved
@@ -44,14 +44,10 @@
         'data10/RAM/subjects/{subject_montage}/docs/area.txt',
     ],
     'electrode_categories': [
-<<<<<<< HEAD
-        'data10/RAM/subjects/{subject_montage}/docs/electrode_categories.txt',
-=======
         'data10/RAM/electrode_categories/{subject_montage}_electrode_categories.txt'#, 
 # 	'data10/RAM/subjects/{subject_montage}/docs/electrode_categories.txt', # 2020-01-07 JS-We decided to only use a single, master folder
 #         'scratch/pwanda/electrode_categories/{subject_montage}_electrode_categories.txt',
 #         'scratch/pwanda/electrode_categories/electrode_categories_{subject_montage}.txt',
->>>>>>> af37ee9f
     ],
     'good_leads': [
         'data10/RAM/subjects/{subject_montage}/tal/good_leads.txt',

--- conflicted
+++ resolved
@@ -1,14 +1,9 @@
 from typing import Optional
-<<<<<<< HEAD
-from .readers import ElectrodeCategoriesReader, CSVReader, \
-    RamulatorEventLogReader, TextReader, BaseReportDataReader, \
-    ReportSummaryDataReader
-=======
 from .readers import (
-    CSVReader, ElectrodeCategoriesReader, EventReader, LocalizationReader,
-    MontageReader, RamulatorEventLogReader, TextReader
+    ElectrodeCategoriesReader, CSVReader,
+    RamulatorEventLogReader, TextReader, BaseReportDataReader,
+    ReportSummaryDataReader, MontageReader, LocalizationReader, EventReader
 )
->>>>>>> f35d77be
 
 
 __all__ = ['CMLReader']
@@ -31,15 +26,12 @@
         'task_events': EventReader,
         'target_selection_table': CSVReader,
         'experiment_log': RamulatorEventLogReader,
-<<<<<<< HEAD
         'classifier_summary': BaseReportDataReader,
         'session_summary': ReportSummaryDataReader,
         'math_summary': ReportSummaryDataReader
-=======
         'pairs': MontageReader,
         'contacts': MontageReader,
         'localization': LocalizationReader,
->>>>>>> f35d77be
     }
 
     def __init__(self, subject: Optional[str] =None,

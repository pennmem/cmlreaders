import json
import pandas as pd
from pandas.io.json import json_normalize
from typing import Optional

from .path_finder import PathFinder
from .exc import UnsupportedOutputFormat, MissingParameter


__all__ = ['TextReader', 'CSVReader', 'RamulatorEventLogReader']


class BaseCMLReader(object):
    """ Base class for CML data readers """

    default_representation = "dataframe"

<<<<<<< HEAD
    def __init__(self, data_type: str, subject: Optional[str] = None,
                 experiment: Optional[str] = None,
                 session: Optional[int] = None,
                 localization: Optional[int] = 0, montage: Optional[int] = 0,
                 file_path: Optional[str] = None, rootdir: Optional[str] = "/"):

=======
    def __init__(self, data_type, subject=None, experiment=None, session=None,
                 localization=0, montage=0, file_path=None, rootdir="/"):
>>>>>>> 3f3446b1
        self._file_path = file_path
        # When no file path is given, look it up using PathFinder
        if file_path is None:
            finder = PathFinder(subject=subject, experiment=experiment,
                                session=session, localization=localization,
                                montage=montage, rootdir=rootdir)
            self._file_path = finder.find(data_type)

    def load(self):
        """ Load data into memory """
        method_name = "_".join(["as", self.default_representation])
        return getattr(self, method_name)()

    def as_dataframe(self):
        """ Return data as dataframe """
        raise NotImplementedError

    def as_recarray(self):
        """ Return data as a `np.rec.array` """
        return self.as_dataframe().to_records()

    def as_dict(self):
        """ Return data as a list of dictionaries """
        return self.as_dataframe().to_dict(orient='records')

    def to_json(self, file_name):
        self.as_dataframe().to_json(file_name)

    def to_csv(self, file_name, **kwargs):
        """ Save data to csv file """
        self.as_dataframe().to_csv(file_name, index=False, **kwargs)

    def to_hdf(self, file_name):
        raise UnsupportedOutputFormat


class TextReader(BaseCMLReader):
    """ Generic reader class for reading RAM text files """
    headers = {
        'voxel_coordinates': ['label', 'vox_x', 'vox_y', 'vox_z', 'type',
                              'min_contact_num', 'max_contact_num'],
        'jacksheet': ['channel_label'],
        'classifier_excluded_leads': ['channel_label'],
        'good_leads': ['channel_num'],
        'leads': ['channel_num'],
        'area': ['lead_label', 'surface_area'],
    }

    def __init__(self, data_type, subject, localization, file_path=None,
                 rootdir="/", **kwargs):
        super(TextReader, self).__init__(data_type, subject=subject,
                                         localization=localization,
                                         file_path=file_path,
                                         rootdir=rootdir)
        self._headers = self.headers[data_type]

    def as_dataframe(self):
        df = pd.read_csv(self._file_path, names=self._headers)
        return df


class CSVReader(BaseCMLReader):
    """ Generic reader class for loading csv files with headers """
    def __init__(self, data_type, subject, localization, experiment=None,
                 file_path=None, rootdir="/", **kwargs):

        if (data_type == 'target_selection_table') and experiment is None:
            raise MissingParameter("Experiment required with target_selection_"
                                   "table data type")
        super(CSVReader, self).__init__(data_type, subject=subject,
                                        localization=localization,
                                        experiment=experiment,
                                        file_path=file_path, rootdir=rootdir)

    def as_dataframe(self):
        df = pd.read_csv(self._file_path)
        return df


class RamulatorEventLogReader(BaseCMLReader):
    """ Reader for Ramulator event log """

    def __init__(self, data_type, subject, experiment, session, file_path=None,
                 rootdir="/", **kwargs):
        super(RamulatorEventLogReader, self).__init__(data_type, subject=subject,
                                                      experiment=experiment,
                                                      session=session,
                                                      file_path=file_path,
                                                      rootdir=rootdir)

    def as_dataframe(self):
        with open(self._file_path, 'r') as efile:
            raw = json.loads(efile.read())['events']

        exclude = ['to_id', 'from_id', 'event_id', 'command_id']
        df = json_normalize(raw)
        return df.drop(exclude, axis=1)

<<<<<<< HEAD
    def as_dict(self):
        with open(self._file_path, 'r') as efile:
            raw_dict = json.load(efile)
        return raw_dict
=======

class BasicJSONReader(BaseCMLReader):
    """ Generic reader class for loading simple JSON files """
    pass


class ElectrodeCategoriesReader(BaseCMLReader):
    """Reads electrode_categories.txt and handles the many inconsistencies in
    those files.

    Returns a ``dict``.

    """
    default_representation = 'dict'

    def _read_categories(self) -> dict:
        """Returns a dictionary mapping categories to electrode from the
        electrode_categories.txt file

        Returns
        -------
        groups: dict,
            dictionary mapping relevant field values (bad channel, SOZ, etc.) to
            the corresponding channels

        Notes
        -----
        This function is only required because there's so much inconsistency in
        where and how the data corresponding to bad electrodes are stored.

        """
        # Used to indicate relevant strings in the text files
        relevant = {
            'seizure onset zone', 'seizure onset zones', 'seizure onset',
            'interictal', 'interictal spiking', 'interictal spikes',
            'ictal onset', 'ictal onset:', 'interictal spiking:',
            'brain lesions', 'brain lesions:', 'octal onset zone',
            'bad electrodes', 'bad electrodes:', 'broken leads', 'broken leads:'
        }

        with open(self._file_path, 'r') as f:
            ch_info = f.read().split('\n')

        # This will be used to initalize a before after kind of check to sort
        # the groups
        count = 0
        groups = {}  # Save the groups here

        for index, line in enumerate(ch_info[2:]):
            # We skip to two because all files start with line one being subject
            # followed by another line of '', if the user wishes to access the
            # information feel free to modify below. Blank spaces used to
            # seperate, if we encountered one count increases
            if line == '':
                count += 1
                continue  # Ensures '' isn't appended to dict[group_name]

            # Ignore a line containing only '-' (sometimes found at the end of
            # files)
            if line == '-':
                continue

            # Check if the line is relevant if so add a blank list to the dict
            if line.lower() in relevant:
                count = 0
                group_name = line.lower()
                groups[group_name] = []
                # Sanity check to ensure that they had a '' after the relevant
                if ch_info[2:][index + 1] != '':  # Skipping two for same reason
                    count += 1
                continue

            # Triggered when inside of a group e.g. they're channel names
            if (count == 1) and (line != ''):  # indicates start of group values
                groups[group_name].append(line)

        return groups

    def _get_categories_dict(self) -> dict:
        """Return electrode categories from relevant textfile; ensures that the
        fields are consistent regardless of the actual field the RA entered into
        the textfile

        Returns
        -------
        e_cat_reader: dict
            dictionary mapping relevant field values (bad channel, SOZ, etc.)
            to the corresponding channels

        """
        import numpy as np

        convert = {
            'seizure onset zone': 'soz',
            'seizure onset zones': 'soz',
            'seizure onset': 'soz',

            # Interictal activity
            'interictal': 'interictal',
            'interictal spiking': 'interictal',
            'interictal spikes': 'interictal',
            'ictal onset': 'interictal',
            'ictal onset:': 'interictal',
            'interictal spiking:': 'interictal',
            'octal onset zone': 'interictal',

            # Lesioned Tissue
            'brain lesions': 'brain_lesion',
            'brain lesions:': 'brain_lesion',

            # Bad channels
            'bad electrodes': 'bad_channel',
            'bad electrodes:': 'bad_channel',
            'broken leads': 'bad_channel',
            'broken leads:': 'bad_channel'
        }

        e_cat_reader = self._read_categories()
        if e_cat_reader is not None:
            e_cat_reader = {convert[v]: np.array([s.upper() for s in e_cat_reader[v]])
                            for k, v in enumerate(e_cat_reader)}

        return e_cat_reader

    def as_dict(self):
        categories = {
            key: sorted(value.tolist())
            for key, value in self._get_categories_dict().items()
        }

        # make sure we have all the keys
        for key in ['soz', 'interictal', 'brain_lesion', 'bad_channel']:
            if key not in categories:
                categories[key] = []

        return categories
>>>>>>> 3f3446b1
<|MERGE_RESOLUTION|>--- conflicted
+++ resolved
@@ -15,17 +15,12 @@
 
     default_representation = "dataframe"
 
-<<<<<<< HEAD
     def __init__(self, data_type: str, subject: Optional[str] = None,
                  experiment: Optional[str] = None,
                  session: Optional[int] = None,
                  localization: Optional[int] = 0, montage: Optional[int] = 0,
                  file_path: Optional[str] = None, rootdir: Optional[str] = "/"):
 
-=======
-    def __init__(self, data_type, subject=None, experiment=None, session=None,
-                 localization=0, montage=0, file_path=None, rootdir="/"):
->>>>>>> 3f3446b1
         self._file_path = file_path
         # When no file path is given, look it up using PathFinder
         if file_path is None:
@@ -124,12 +119,11 @@
         df = json_normalize(raw)
         return df.drop(exclude, axis=1)
 
-<<<<<<< HEAD
     def as_dict(self):
         with open(self._file_path, 'r') as efile:
             raw_dict = json.load(efile)
         return raw_dict
-=======
+
 
 class BasicJSONReader(BaseCMLReader):
     """ Generic reader class for loading simple JSON files """
@@ -265,5 +259,4 @@
             if key not in categories:
                 categories[key] = []
 
-        return categories
->>>>>>> 3f3446b1
+        return categories